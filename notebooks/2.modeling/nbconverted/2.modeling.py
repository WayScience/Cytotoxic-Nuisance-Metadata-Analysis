--- conflicted
+++ resolved
@@ -483,9 +483,6 @@
 )
 
 
-<<<<<<< HEAD
-# In this section, we combine the cross-validation (CV) scores from both the non-shuffled and shuffled models into a single dataset. The resulting concatenated `cv_score` file will include all the CV scores and solvers used during the training of our multi-class regression model, forming a comprehensive table. This table will contain a `model_type` column, which specifies the model being hyperparameterized during the execution of `RandomSearchCV`. The generated file will be saved in the `./results/2.modeling` directory.
-=======
 # Next, we will extract the coefficient scores for all morphological features for each class and save the results into a single CSV file.
 #
 # The generated CSV file will include the following columns:
@@ -495,28 +492,10 @@
 # - **coefficient**: The coefficient score associated with the morphological feature for the specific injury class.
 #
 # This file will allow for easy examination of the importance of each feature in predicting different injury types, facilitating a deeper understanding of the model's behavior.
->>>>>>> e0731239
 
 # In[18]:
 
 
-<<<<<<< HEAD
-# Opening saved cv scores after hyper-parameter tuning the model
-cv_scores = pd.read_csv(cv_outpath)
-shuffled_cv_scores = pd.read_csv(shuffled_cv_outpath)
-
-# add a column for both data frame indicating which model is shuffled
-cv_scores["model_type"] = "not shuffled"
-shuffled_cv_scores["model_type"] = "not shuffled"
-
-# now concatenate both DataFrame into a single one and save it as csv file
-# this table will be used as the supplementary table
-concat_cv_score = pd.concat([cv_scores, shuffled_cv_scores])
-concat_cv_score.to_csv(modeling_dir / "all_cv_scores.csv", index=False)
-
-# display the concatenated cv score data
-concat_cv_score.head()
-=======
 # load
 # get feature names
 feature_names = X_train.columns
@@ -562,5 +541,4 @@
 sorted_scores = pd.concat(sorted_scores)
 
 # save scores
-sorted_scores.to_csv(modeling_dir / "coeff_scores_per_injury.csv", index=False)
->>>>>>> e0731239
+sorted_scores.to_csv(modeling_dir / "coeff_scores_per_injury.csv", index=False)